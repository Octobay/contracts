// SPDX-License-Identifier: MIT
pragma solidity ^0.6.0;
pragma experimental ABIEncoderV2;

import './OctobayStorage.sol';
import './OctobayGovToken.sol';
import './OctobayGovNFT.sol';

/// @notice This contract acts as Octobay's storage of all Governors, proposals and associated tokens.
///         It handles all of the voting on the proposals and checking on statuses of proposals.
contract OctobayGovernor is OctobayStorage {

    struct Governor {
        bool isValue; // Ensure we have a valid value in the map
        address creator; // msg.sender from Octobay->createGovernanceToken
        uint256 proposalCount; // Number of proposals
        uint16 newProposalShare; // min percentage required for a token holder to create a new proposal
        uint16 minQuorum; // min quorum for all new proposals made in this governance department
        mapping (uint => Proposal) proposalList; // List of proposals
    }

    struct Proposal {
        bool isValue; // Ensure we have a valid value in the map
        address creator; // Creator of this proposal
        string discussionId; // GitHub Graph ID
        uint256 startDate; // timestamp from when proposal is Active
        uint256 endDate; // timestamp for when voting closes on proposal, can be 0 (open ended)
        uint16 quorum; // min percentage (0 - 10000)
        int16 voteCount; // the current vote count as a percent of supply
        uint256 snapshotId; // ID of the snapshot of balances for the token, taken at proposal creation
        OctobayGovToken votingToken; // governance token required to vote
        mapping (address => Vote) votesBySubmitter; // map of votes submitted for proposal by submitter
    }

    struct Vote {
        bool hasVoted; // to track whether a token holder has already voted
        int16 vote; // can be negative, represents token share (0 - 10000)
    }

    enum ProposalState {
        Pending, // Proposal is created but isn't yet active
        Active, // Proposal is active and can be voted on
        Defeated, // Proposal did not pass due to not reaching quorum before expiring
        Succeeded // Proposal passed by meeting quorum at expiry
    }

    event ProposalCreatedEvent(address tokenAddress, string discussionId, uint256 startDate, uint256 endDate, uint16 quorum, address creator, uint256 proposalId, uint256 snapshotId);

    event VoteCastEvent(address tokenAddress, uint256 proposalId, string discussionId, int16 vote, address voter);

    event DepartmentCreatedEvent(address creator, string projectId, uint16 newProposalShare, uint16 minQuorum, string tokenName, string tokenSymbol, address tokenAddress);

    /// @notice Maps gov token address to a Governor
    mapping (OctobayGovToken => Governor) public governorsByTokenAddr;

    OctobayGovNFT public octobayGovNFT;

    constructor(address _octobayGovNFT) public {
        octobayGovNFT = OctobayGovNFT(_octobayGovNFT);
    }

    /// @notice Essentially a wrapper for createGovernor and createToken to use only one call
    /// @param _projectId Github graphql ID of the org or repo this governor/token is associated with
    /// @param _newProposalShare Share of gov tokens a holder requires before they can create new proposals
    /// @param _minQuorum The minimum quorum allowed for new proposals
    /// @param _name Name of the new governance token
    /// @param _symbol Symbol to use for the new governance token
    /// @return A reference to the created governance token
    function createGovernorAndToken(
        address _creator,
        string memory _projectId,
        uint16 _newProposalShare,
        uint16 _minQuorum,
        string memory _name,
        string memory _symbol
    ) external onlyOctobay returns(OctobayGovToken) {
        OctobayGovToken newToken = createToken(_name, _symbol, _projectId);
        createGovernor(_creator, newToken, _newProposalShare, _minQuorum);

        emit DepartmentCreatedEvent(_creator, _projectId, _newProposalShare, _minQuorum, _name, _symbol, address(newToken));
    } 

    /// @notice Necessary to set the parameters for new proposals and to know if we've already initialized a governor
    /// @param _creator The address of the creator of this gov token
    /// @param _newToken The address of the governance token for this governor
    /// @param _newProposalShare Share of gov tokens a holder requires before they can create new proposals
    /// @param _minQuorum The minimum quorum allowed for new proposals    
    function createGovernor(address _creator, OctobayGovToken _newToken, uint16 _newProposalShare, uint16 _minQuorum) public onlyOctobay {
        require(!governorsByTokenAddr[_newToken].isValue, "Governor for that token address already exists");
        Governor memory newGovernor = Governor({
            creator: _creator,
            isValue: true,
            proposalCount: 0,
            newProposalShare: _newProposalShare,
            minQuorum: _minQuorum
        });
        governorsByTokenAddr[_newToken] = newGovernor;
    }

    /// @notice Anyone with at least newProposalShare share of tokens or an NFT with the required permission can create a new proposal here
    /// @param _govToken Address of the gov token to use
    /// @param _discussionId The minimum quorum allowed for new proposals
    /// @param _startDate Date in epoch secs when this proposal will become active and voting is opened
    /// @param _endDate Date in epoch secs when the voting for this proposal closes
    /// @param _quorum The minimum percentage of gov tokens required for this proposal to pass          
    function createProposal(OctobayGovToken _govToken, string memory _discussionId, uint256 _startDate, uint256 _endDate, uint16 _quorum) external {
        require(governorsByTokenAddr[_govToken].isValue, "Governor for that _govToken doesn't exist");
        Governor storage governor = governorsByTokenAddr[_govToken];
        require(_quorum >= governor.minQuorum, "Given _quorum is less than this governor's minQuorum");

        bool hasPermission = false;
        if (_govToken.balanceOfAsPercent(msg.sender) >= governor.newProposalShare) {
            hasPermission = true;
        } else {
            uint256 govNFTId = octobayGovNFT.getTokenIDForUserByGovToken(msg.sender, _govToken);
            if (govNFTId != 0 && octobayGovNFT.hasPermission(govNFTId, OctobayGovNFT.Permission.CREATE_PROPOSAL)) {
                hasPermission = true;
            }
        }
        require(hasPermission, "Token share not high enough and no NFT permission for new proposals");
        
        uint256 snapshotId = _govToken.snapshot();
        Proposal memory newProposal = Proposal({
            isValue: true,
            creator: msg.sender,
            discussionId: _discussionId,
            startDate: _startDate,
            endDate: _endDate,
            quorum: _quorum,
            voteCount: 0,
            snapshotId: snapshotId,
            votingToken: _govToken 
        });

        governor.proposalCount++;
        governor.proposalList[governor.proposalCount] = newProposal;

        emit ProposalCreatedEvent(address(_govToken), _discussionId, _startDate, _endDate, _quorum, msg.sender, governor.proposalCount, snapshotId);
    }

    /// @notice Anyone with at least newProposalShare share of tokens or an NFT with the required permission can create a new proposal here
    /// @param _govToken Address of the gov token to use 
    /// @param _proposalId ID of the proposal whose state we should check
    /// @return The ProposalState of the given proposal
    function proposalState(OctobayGovToken _govToken, uint256 _proposalId) public view proposalExists(_govToken, _proposalId) returns(ProposalState) {
        Proposal storage proposal = governorsByTokenAddr[_govToken].proposalList[_proposalId];
        if (block.timestamp < proposal.startDate) {
            return ProposalState.Pending;
        } else if (block.timestamp >= proposal.startDate && block.timestamp < proposal.endDate) {
            return ProposalState.Active;
        } else if (proposal.voteCount >= int(proposal.quorum)) {
            return ProposalState.Succeeded;
        } else {
            return ProposalState.Defeated;
        }
    }

    /// @dev Anyone with > 0 amount of tokens can vote. They can vote up to and including their share (but not necessarily all).
    ///      A positive _vote is considered in favour of the proposal and a negative is considered against it.
    /// @param _govToken Address of the gov token to use 
    /// @param _proposalId ID of the proposal to vote on
    /// @param _vote The positive(for) or negative(against) amount of your token share you'd like to vote towards this proposal 
    function castVote(OctobayGovToken _govToken, uint256 _proposalId, int16 _vote) external proposalExists(_govToken, _proposalId) {
        Proposal storage proposal = governorsByTokenAddr[_govToken].proposalList[_proposalId];
        require(proposalState(_govToken, _proposalId) == ProposalState.Active, "Proposal is not Active");
        require(!proposal.votesBySubmitter[msg.sender].hasVoted, "Sender has already voted");
        uint voteAmt = _vote < 0 ? uint(-1 * _vote) : uint(_vote);
        require(proposal.votingToken.balanceOfAsPercentAt(msg.sender, proposal.snapshotId) >= voteAmt, "Sender doesn't have enough governance tokens to make that vote");

        proposal.voteCount += _vote;
        Vote memory newVote = Vote({
            hasVoted: true,
            vote: _vote
        });
        proposal.votesBySubmitter[msg.sender] = newVote;

        emit VoteCastEvent(address(_govToken), _proposalId, proposal.discussionId, _vote, msg.sender);
    }

    //TODO: Include a castVoteBySignature to avoid gas costs for voters

    /// @param _govToken Address of the gov token to use 
    /// @param _proposalId ID of the proposal
    modifier proposalExists(OctobayGovToken _govToken, uint256 _proposalId) {
        require(governorsByTokenAddr[_govToken].isValue, "Governor for that _projectId doesn't exist");
        require(governorsByTokenAddr[_govToken].proposalList[_proposalId].isValue, "Proposal for that _proposalId doesn't exist");
        _;
    }

    // ------------ Token Factory ------------ //

    event AwardGovernanceTokensEvent(address recipient, uint256 amount, address tokenAddr);
    event UpdatedProjectId(string oldProjectId, string newProjectId, address tokenAddr);
    mapping (string => OctobayGovToken[]) public tokensByProjectId;
    mapping (OctobayGovToken => string) public projectsByToken;

    /// @param _name Name of the new token
    /// @param _symbol Token Symbol for the new token
    /// @param _projectId Github graphql ID of the org or repo this governor/token is associated with
    /// @return A reference to the created governance token
    function createToken(string memory _name, string memory _symbol, string memory _projectId) public onlyOctobay returns (OctobayGovToken) {
        OctobayGovToken newToken = new OctobayGovToken(_name, _symbol);
        newToken.setOctobay(msg.sender);
        tokensByProjectId[_projectId].push(newToken);
        projectsByToken[newToken] = _projectId;
        return newToken;
    }

    /// @notice Used in case a project wants to transfer tokens from a repo to an org in the future for example
    /// @param _govToken Address of the gov token to use 
    /// @param _newProjectId Github graphql ID of the new org or repo which should be used
<<<<<<< HEAD
    function updateProjectId(OctobayGovToken _govToken, string memory _newProjectId) external onlyOctobay {
        string memory oldProjectId = projectsByToken[_govToken];
        require(bytes(oldProjectId).length != 0, "Token _govToken is not a valid governance token");

        removeTokenFromProject(_govToken, oldProjectId);
        projectsByToken[_govToken] = _newProjectId;
        tokensByProjectId[_newProjectId].push(_govToken);
        emit UpdatedProjectId(oldProjectId, _newProjectId, address(_govToken));
    }

    // Ugh, dealing with array changes is ugly - we need to remove the token from the project's list and fill the empty array slot
    // But I think we do want a list of tokens for a projectId, right?
    function removeTokenFromProject(OctobayGovToken _govToken, string memory _oldProjectId) internal {
        uint len = tokensByProjectId[_oldProjectId].length;
        OctobayGovToken lastToken = tokensByProjectId[_oldProjectId][len-1];
        for (uint i=0; i < len; i++) {
            if (tokensByProjectId[_oldProjectId][i] == _govToken) {
                tokensByProjectId[_oldProjectId][i] = lastToken;
                delete tokensByProjectId[_oldProjectId][len-1];
                break;
            }
        }
    }     
=======
    function updateProjectId(string memory _oldProjectId, string memory _newProjectId) external onlyOctobay {
        OctobayGovToken token = tokensByProjectId[_oldProjectId];
        require(address(token) != address(0), "There is no token associated with _oldProjectId");
        delete tokensByProjectId[_oldProjectId];
        tokensByProjectId[_newProjectId] = token;
        emit UpdatedProjectId(_oldProjectId, _newProjectId, address(token));
    } 

    /// @notice Awards (mints) governance tokens to users for completing an issue (bounty) according to USD amount of bounty
    /// @param recipient Address of user to award governance tokens to
    /// @param payoutEth Amount in wei of the completed bounty, used to calculate USD amount of tokens to award
    /// @param tokenAddr Address of the governance token to award this user
    function awardGovernanceTokens(
        address recipient,
        uint256 payoutEth,
        OctobayGovToken tokenAddr
    ) external onlyOctobay {
        // Issues with the price feed so commenting it out and hardcoding for now
        // (
        //     , //uint80 roundID, 
        //     int price,
        //     , //uint startedAt,
        //     , //uint timeStamp,
        //     //uint80 answeredInRound
        // ) = ethUSDPriceFeed.latestRoundData();
        // uint256 amount = uint256((payoutEth * uint256(price)) / ethUSDPriceFeed.decimals());

        uint256 ethPriceUSD = 2000;
        uint256 amount = uint256((payoutEth * ethPriceUSD) / 10 ** 18);
        emit AwardGovernanceTokensEvent(recipient, amount, address(tokenAddr));
        tokenAddr.mint(recipient, amount);
    }    
>>>>>>> dc3d41cd
}<|MERGE_RESOLUTION|>--- conflicted
+++ resolved
@@ -209,7 +209,6 @@
     /// @notice Used in case a project wants to transfer tokens from a repo to an org in the future for example
     /// @param _govToken Address of the gov token to use 
     /// @param _newProjectId Github graphql ID of the new org or repo which should be used
-<<<<<<< HEAD
     function updateProjectId(OctobayGovToken _govToken, string memory _newProjectId) external onlyOctobay {
         string memory oldProjectId = projectsByToken[_govToken];
         require(bytes(oldProjectId).length != 0, "Token _govToken is not a valid governance token");
@@ -232,15 +231,7 @@
                 break;
             }
         }
-    }     
-=======
-    function updateProjectId(string memory _oldProjectId, string memory _newProjectId) external onlyOctobay {
-        OctobayGovToken token = tokensByProjectId[_oldProjectId];
-        require(address(token) != address(0), "There is no token associated with _oldProjectId");
-        delete tokensByProjectId[_oldProjectId];
-        tokensByProjectId[_newProjectId] = token;
-        emit UpdatedProjectId(_oldProjectId, _newProjectId, address(token));
-    } 
+    }
 
     /// @notice Awards (mints) governance tokens to users for completing an issue (bounty) according to USD amount of bounty
     /// @param recipient Address of user to award governance tokens to
@@ -266,5 +257,4 @@
         emit AwardGovernanceTokensEvent(recipient, amount, address(tokenAddr));
         tokenAddr.mint(recipient, amount);
     }    
->>>>>>> dc3d41cd
 }