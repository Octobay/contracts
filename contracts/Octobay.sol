// SPDX-License-Identifier: MIT
pragma solidity ^0.6.0;
pragma experimental ABIEncoderV2;

import '@openzeppelin/contracts/access/Ownable.sol';
import '@chainlink/contracts/src/v0.6/ChainlinkClient.sol';
import "@chainlink/contracts/src/v0.6/interfaces/AggregatorV3Interface.sol";
import '@opengsn/gsn/contracts/BaseRelayRecipient.sol';
import './OctobayVisibilityToken.sol';
import './UserAddressStorage.sol';
import './OracleStorage.sol';
import './OctobayGovToken.sol';
import './OctobayGovernor.sol';
import './OctobayGovNFT.sol';
import './IssueDepositStorage.sol';

contract Octobay is Ownable, ChainlinkClient, BaseRelayRecipient {

    // TODO: Add more events related to user withdrawls

    constructor(
        address _link,
        address _forwarder,
        address _ovt,
        address _userAddressStorage,
        address _oracleStorage,
        address _octobayGovernor,
        address _ethUSDPriceFeed,
        address _octobayGovNFT,
        address _issueDepositStorage
    ) public {
        setChainlinkToken(_link);
        trustedForwarder = _forwarder; // GSN trusted forwarder
        userAddressStorage = UserAddressStorage(_userAddressStorage);
        oracleStorage = OracleStorage(_oracleStorage);
        ovt = OctobayVisibilityToken(_ovt);
        octobayGovernor = OctobayGovernor(_octobayGovernor);
        ethUSDPriceFeed = AggregatorV3Interface(_ethUSDPriceFeed);
        octobayGovNFT = OctobayGovNFT(_octobayGovNFT);
        issueDepositStorage = IssueDepositStorage(_issueDepositStorage);
    }

    // ------------ Set contract addresses ------------ //

    function setTrustedForwarder(address _forwarder) external onlyOwner {
        trustedForwarder = _forwarder; // GSN trusted forwarder
    }

    function setUserAddressStorage(address _userAddressStorage) external onlyOwner {
        userAddressStorage = UserAddressStorage(_userAddressStorage);
    }

    function setOracleStorage(address _oracleStorage) external onlyOwner {
        oracleStorage = OracleStorage(_oracleStorage);
    }

    function setOctobayVisibilityToken(address _ovt) external onlyOwner {
        ovt = OctobayVisibilityToken(_ovt);
    }

    function setOctobayGovernor(address _octobayGovernor) external onlyOwner {
        octobayGovernor = OctobayGovernor(_octobayGovernor);
    }

    function setEthUSDPriceFeed(address _ethUSDPriceFeed) external onlyOwner {
        ethUSDPriceFeed = AggregatorV3Interface(_ethUSDPriceFeed);
    }

    function setOctobayGovNFT(address _octobayGovNFT) external onlyOwner {
        octobayGovNFT = OctobayGovNFT(_octobayGovNFT);
    }                    

    // ------------ Oracles ------------ //
    
    //TODO: These methods are all wrappers, can we call OracleStorage directly?

    OracleStorage public oracleStorage;

    modifier oracleHandlesJob(address _oracle, string memory _jobName) {
        require(oracleStorage.oracleExists(_oracle), "Oracle does not exist.");
        require(oracleStorage.oracleJobExists(_oracle, _jobName), "Oracle job does not exist.");
        _;
    }

    function addOracle(
        address _oracle,
        string calldata _name,
        string[] memory _jobNames,
        OracleStorage.Job[] memory _jobs
    ) external onlyOwner {
        oracleStorage.addOracle(_oracle, _name, _jobNames, _jobs);
    }

    function removeOracle(address _oracle) external onlyOwner {
        oracleStorage.removeOracle(_oracle);
    }

    function changeOracleName(address _oracle, string calldata _name) external onlyOwner {
        oracleStorage.changeOracleName(_oracle, _name);
    }

    function addOracleJob(
        address _oracle,
        string calldata _jobName,
        OracleStorage.Job memory _job
    ) external onlyOwner {
        oracleStorage.addOracleJob(_oracle, _jobName, _job);
    }

    function removeOracleJob(address _oracle, string calldata _jobName) external onlyOwner {
        oracleStorage.removeOracleJob(_oracle, _jobName);
    }
    




    // ------------ GSN ------------ //


    address octobayPaymaster;

    function setPaymaster(address _octobayPaymaster) external onlyOwner {
        octobayPaymaster = _octobayPaymaster;
    }

    function _msgSender() internal override(Context, BaseRelayRecipient)
    view returns (address payable) {
        return BaseRelayRecipient._msgSender();
    }

    function _msgData() internal override(Context, BaseRelayRecipient)
    view returns (bytes memory ret) {
        return BaseRelayRecipient._msgData();
    }

    string public override versionRecipient = '2.0.0'; // GSN version

    function deductGasFee(string calldata _githubUserId, uint256 _amount)
        external
    {
        // only paymaster, cause paymaster pays for gas fee on behalf of user
        require(msg.sender == octobayPaymaster);
        issueDepositStorage.deductGasFee(_githubUserId, _amount);
    }





    // ------------ REGISTRATION ------------ //


    UserAddressStorage public userAddressStorage;

    struct UserAddressRegistration {
        string githubUserId;
        address ethAddress;
    }

    mapping(bytes32 => UserAddressRegistration) public userAddressRegistrations;

    function registerUserAddress(
        address _oracle,
        string calldata _githubUserId
    ) public oracleHandlesJob(_oracle, 'register') returns(bytes32 requestId) {
        (bytes32 jobId, uint256 jobFee) = oracleStorage.getOracleJob(_oracle, 'register');
        Chainlink.Request memory request =
            buildChainlinkRequest(
                jobId,
                address(this),
                this.confirmRegisterUserAddress.selector
            );
        request.add('githubUserId', _githubUserId);
        request.add('ethAddress', addressToIntString(_msgSender()));
        requestId = sendChainlinkRequestTo(_oracle, request, jobFee);

        userAddressRegistrations[requestId] = UserAddressRegistration(_githubUserId, _msgSender());
    }

    function confirmRegisterUserAddress(bytes32 _requestId, bytes32 _addressName)
        public
        recordChainlinkFulfillment(_requestId)
    {
        userAddressStorage.addUserAddress(
            userAddressRegistrations[_requestId].githubUserId,
            _addressName,
            userAddressRegistrations[_requestId].ethAddress
        );

        delete userAddressRegistrations[_requestId];
    }





    // ------------ TWITTER ------------ //

    event TwitterPostEvent(string issueId, bytes32 tweetId);

    //TODO: This is the only var left in Octobay, store in IssueDepositStorage?
    mapping(string => uint256) public issuePins;

    OctobayVisibilityToken public ovt;

    string public twitterAccountId;
    uint256 public twitterFollowers;
    mapping(bytes32 => string) public pendingTwitterPostsIssueIds;

    function setTwitterAccountId(string memory _accountId) external onlyOwner {
        twitterAccountId = _accountId;
        twitterFollowers = 0;
    }

    function pinIssue(string memory _issueId, uint256 _amount) public {
        require(_amount > 0, 'Amount must be greater zero.');
        ovt.burn(msg.sender, _amount);
        issuePins[_issueId] += _amount;
    }

<<<<<<< HEAD
    function twitterPost(
        address _oracle,
        string memory _issueId
    ) internal oracleHandlesJob(_oracle, 'twitterPost') returns(bytes32 requestId) {
        (bytes32 jobId, uint256 jobFee) = oracleStorage.getOracleJob(_oracle, 'twitterPost');
        Chainlink.Request memory request =
            buildChainlinkRequest(
                jobId,
                address(this),
                this.twitterPostConfirm.selector
            );
        request.add('issueId', _issueId);
        request.addUint('amount', issueDepositStorage.issueDepositsAmountByIssueId(_issueId));
        requestId = sendChainlinkRequestTo(_oracle, request, jobFee);
    }

    function twitterPostConfirm(bytes32 _requestId, bytes32 _tweetId)
        public
        recordChainlinkFulfillment(_requestId)
    {
        emit TwitterPostEvent(pendingTwitterPostsIssueIds[_requestId], _tweetId);
    }

    function updateTwitterFollowersAndPost(
        address _oracle,
        string memory _issueId
    ) public oracleHandlesJob(_oracle, 'twitterFollowers') returns(bytes32 requestId) {
        (bytes32 jobId, uint256 jobFee) = oracleStorage.getOracleJob(_oracle, 'twitterFollowers');
        Chainlink.Request memory request =
            buildChainlinkRequest(
                jobId,
                address(this),
                this.updateTwitterFollowersConfirm.selector
            );
        request.add('accountId', twitterAccountId);
        requestId = sendChainlinkRequestTo(_oracle, request, jobFee);
        pendingTwitterPostsIssueIds[requestId] = _issueId;
    }

    function updateTwitterFollowersConfirm(bytes32 _requestId, uint256 _followers)
        public
        recordChainlinkFulfillment(_requestId)
    {
        twitterFollowers = _followers;
        bytes32 postRequestId = twitterPost(msg.sender, pendingTwitterPostsIssueIds[_requestId]);
        pendingTwitterPostsIssueIds[postRequestId] = pendingTwitterPostsIssueIds[_requestId];
        delete pendingTwitterPostsIssueIds[_requestId];
    }
=======
    // function twitterPost(
    //     address _oracle,
    //     string memory _issueId
    // ) internal oracleHandlesJob(_oracle, 'twitterPost') returns(bytes32 requestId) {
    //     (bytes32 jobId, uint256 jobFee) = oracleStorage.getOracleJob(_oracle, 'twitterPost');
    //     Chainlink.Request memory request =
    //         buildChainlinkRequest(
    //             jobId,
    //             address(this),
    //             this.twitterPostConfirm.selector
    //         );
    //     request.add('issueId', _issueId);
    //     request.addUint('amount', issueDepositsAmountByIssueId[_issueId]);
    //     requestId = sendChainlinkRequestTo(_oracle, request, jobFee);
    // }

    // function twitterPostConfirm(bytes32 _requestId, bytes32 _tweetId)
    //     public
    //     recordChainlinkFulfillment(_requestId)
    // {
    //     emit TwitterPostEvent(pendingTwitterPostsIssueIds[_requestId], _tweetId);
    // }

    // function updateTwitterFollowersAndPost(
    //     address _oracle,
    //     string memory _issueId
    // ) public oracleHandlesJob(_oracle, 'twitterFollowers') returns(bytes32 requestId) {
    //     (bytes32 jobId, uint256 jobFee) = oracleStorage.getOracleJob(_oracle, 'twitterFollowers');
    //     Chainlink.Request memory request =
    //         buildChainlinkRequest(
    //             jobId,
    //             address(this),
    //             this.updateTwitterFollowersConfirm.selector
    //         );
    //     request.add('accountId', twitterAccountId);
    //     requestId = sendChainlinkRequestTo(_oracle, request, jobFee);
    //     pendingTwitterPostsIssueIds[requestId] = _issueId;
    // }

    // function updateTwitterFollowersConfirm(bytes32 _requestId, uint256 _followers)
    //     public
    //     recordChainlinkFulfillment(_requestId)
    // {
    //     twitterFollowers = _followers;
    //     bytes32 postRequestId = twitterPost(msg.sender, pendingTwitterPostsIssueIds[_requestId]);
    //     pendingTwitterPostsIssueIds[postRequestId] = pendingTwitterPostsIssueIds[_requestId];
    //     delete pendingTwitterPostsIssueIds[_requestId];
    // }
>>>>>>> fa477834





    // ------------ USER DEPOSITS ------------ //

    IssueDepositStorage public issueDepositStorage;

    event UserDepositEvent(address from, uint256 amount, string githubUser);

    function depositEthForGithubUser(string calldata _githubUserId)
        external
        payable
    {
        // Forwards eth payment to issueDepositStorage to hold
        issueDepositStorage.depositEthForGithubUser{value: msg.value}(_githubUserId, msg.sender);
        emit UserDepositEvent(msg.sender, msg.value, _githubUserId);
    }

    function refundUserDeposit(uint256 _depositId) external {
        issueDepositStorage.refundUserDeposit(_depositId, msg.sender);
    }

    function withdrawUserDeposit(uint256 _depositId) external {
        issueDepositStorage.withdrawUserDeposit(_depositId, msg.sender, userAddressStorage.userIdsByAddress(msg.sender));
    }

    // ------------ ISSUE DEPOSITS ------------ //

    OctobayGovNFT public octobayGovNFT;

    event IssueDepositEvent(address from, uint256 amount, string issueId, uint256 depositId);
    event RefundIssueDepositEvent(address to, uint256 amount, string issueId, uint256 depositId);
    event SetGovTokenForIssueEvent(address from, string  issueId, address govTokenAddress, string projectId);


    function depositAndSetGovTokenForIssue(string calldata _issueId, address _govTokenAddress, string calldata _projectId) external {
        depositEthForIssue(_issueId);
        setGovTokenForIssue(_issueId, _govTokenAddress, _projectId);
    }

    function setGovTokenForIssue(string calldata _issueId, address _govTokenAddress, string calldata _projectId) public {
        // Ensure they're giving us a valid gov token
        require(address(octobayGovernor.tokensByProjectId(_projectId)) == _govTokenAddress, "_projectId is not associated with _govTokenAddress");
        bool hasPermission = false;
        uint256 govNFTId = octobayGovNFT.getTokenIDForUserInProject(msg.sender, _projectId);
        if (govNFTId != 0 && octobayGovNFT.hasPermission(govNFTId, OctobayGovNFT.Permission.SET_ISSUE_GOVTOKEN)) {
            hasPermission = true;
        } else {
            // Do other permission checks here, e.g. oracle calls
        }
        require(hasPermission, "You don't have permission to set governance tokens for issues");
        issueDepositStorage.setGovTokenForIssue(_issueId, _govTokenAddress);
        emit SetGovTokenForIssueEvent(msg.sender, _issueId, _govTokenAddress, _projectId);
    }

    function depositEthForIssue(string calldata _issueId) public payable {
        // Forwards eth payment to issueDepositStorage to hold
        uint256 issueDepositId = issueDepositStorage.depositEthForIssue{value: msg.value}(_issueId, msg.sender);
        emit IssueDepositEvent(msg.sender, msg.value, _issueId, issueDepositId);
    }

    function refundIssueDeposit(uint256 _depositId) external {
        issueDepositStorage.refundIssueDeposit(_depositId, msg.sender);
        (,uint amount, string memory issueId) = issueDepositStorage.issueDeposits(_depositId);
        emit RefundIssueDepositEvent(msg.sender, amount, issueId, _depositId);
    }

    // ------------ ISSUE CLAIMING ------------ //

    event WithdrawIssueDepositEvent(string issueId, address recipient, uint256 amount);

    struct IssueWithdrawRequest {
        string issueId;
        address payoutAddress;
    }

    mapping(bytes32 => IssueWithdrawRequest) public issueWithdrawRequests;

    function withdrawIssueDeposit(
        address _oracle,
        string calldata _issueId
    ) public oracleHandlesJob(_oracle, 'claim') returns(bytes32 requestId) {
        require(issueDepositStorage.issueStatusByIssueId(_issueId) == IssueDepositStorage.IssueStatus.OPEN, 'Issue is not OPEN.'); 

        (bytes32 jobId, uint256 jobFee) = oracleStorage.getOracleJob(_oracle, 'claim');
        Chainlink.Request memory request =
            buildChainlinkRequest(
                jobId,
                address(this),
                this.confirmWithdrawIssueDeposit.selector
            );
        request.add('githubUserId', userAddressStorage.userIdsByAddress(msg.sender));
        request.add('issueId', _issueId);
        requestId = sendChainlinkRequestTo(_oracle, request, jobFee);
        issueWithdrawRequests[requestId] = IssueWithdrawRequest({
            issueId: _issueId,
            payoutAddress: msg.sender
        });
    }

    function confirmWithdrawIssueDeposit(bytes32 _requestId)
        public
        recordChainlinkFulfillment(_requestId)
    {
<<<<<<< HEAD
        uint256 payoutAmt = issueDepositStorage.confirmWithdrawIssueDeposit(issueWithdrawRequests[_requestId].payoutAddress, issueWithdrawRequests[_requestId].issueId);
        awardGovernanceTokens(issueWithdrawRequests[_requestId].payoutAddress, payoutAmt, issueDepositStorage.govTokenByIssueId(issueWithdrawRequests[_requestId].issueId));
        emit WithdrawIssueDepositEvent(issueWithdrawRequests[_requestId].issueId, issueWithdrawRequests[_requestId].payoutAddress, payoutAmt);
=======
        require(issueWithdrawRequests[_requestId].payoutAddress != address(0) );
        address payoutAddr = issueWithdrawRequests[_requestId].payoutAddress;
        uint256 payoutAmt = issueDepositsAmountByIssueId[issueWithdrawRequests[_requestId].issueId];
        issueDepositsAmountByIssueId[issueWithdrawRequests[_requestId].issueId] = 0;
        issueStatusByIssueId[issueWithdrawRequests[_requestId].issueId] = IssueStatus.CLAIMED;
        awardGovernanceTokens(
            payoutAddr,
            // payoutAmt,
            govTokenByIssueId[issueWithdrawRequests[_requestId].issueId]
        );
        emit WithdrawIssueDepositEvent(issueWithdrawRequests[_requestId].issueId, payoutAddr, payoutAmt);
>>>>>>> fa477834
        delete issueWithdrawRequests[_requestId];
    }



    // ------------ GOVERNANCE ------------ //

    event AwardGovernanceTokensEvent(address recipient, uint256 amount, address tokenAddr);

    OctobayGovernor public octobayGovernor;
    AggregatorV3Interface internal ethUSDPriceFeed;

    struct NewGovernanceToken {
        bool isValue;
        string githubUserId;
        string name;
        string symbol;
        string projectId;
        uint16 newProposalShare;
        uint16 minQuorum;
        address creator;
    }

    mapping(bytes32 => NewGovernanceToken) public newGovernanceTokenReqs;

    // Using a struct as arg here otherwise we get stack too deep errors
    function createGovernanceToken(
        address _oracle,
        NewGovernanceToken memory _newToken
    ) public oracleHandlesJob(_oracle, 'check-ownership') returns(bytes32 requestId) {
        (bytes32 jobId, uint256 jobFee) = oracleStorage.getOracleJob(_oracle, 'check-ownership');
        Chainlink.Request memory request =
            buildChainlinkRequest(
                jobId,
                address(this),
                this.confirmCreateGovernanceToken.selector
            );
        request.add('githubUserId', _newToken.githubUserId);
        request.add('repoOrgId', _newToken.projectId); // Which one should we use to keep these in sync? 
        requestId = sendChainlinkRequestTo(_oracle, request, jobFee);

        _newToken.creator = msg.sender;
        newGovernanceTokenReqs[requestId] = _newToken;
    }

    function confirmCreateGovernanceToken(bytes32 _requestId, bool _result)
        public
        recordChainlinkFulfillment(_requestId)
    {
        require(_result, "User is not owner of organization or repository");
        NewGovernanceToken memory newToken = newGovernanceTokenReqs[_requestId];
        require(newToken.isValue, "No such request");
        delete newGovernanceTokenReqs[_requestId];

        OctobayGovToken deployedToken = octobayGovernor.createGovernorAndToken(newToken.projectId, newToken.newProposalShare, newToken.minQuorum, newToken.name, newToken.symbol);
        uint256 nftId = octobayGovNFT.mintTokenForProject(newToken.creator, newToken.projectId, address(deployedToken));
        octobayGovNFT.grantAllPermissions(nftId);
    }

    function awardGovernanceTokens(
        address recipient,
        // uint256 payoutEth,
        OctobayGovToken tokenAddr
    ) internal {
        // (
        //     , //uint80 roundID, 
        //     int price,
        //     , //uint startedAt,
        //     , //uint timeStamp,
        //     //uint80 answeredInRound
        // ) = ethUSDPriceFeed.latestRoundData();
        // uint256 amount = uint256((payoutEth * uint256(price)) / ethUSDPriceFeed.decimals());
        uint256 amount = 2000 * 10**18;
        emit AwardGovernanceTokensEvent(recipient, amount, address(tokenAddr));
        tokenAddr.mint(recipient, amount);
    }

    // ------------ UTILS ------------ //


    function addressToIntString(address _address)
        internal
        pure
        returns (string memory _string)
    {
        uint256 _i = uint256(_address);
        if (_i == 0) {
            return '0';
        }
        uint256 j = _i;
        uint256 len;
        while (j != 0) {
            len++;
            j /= 10;
        }
        bytes memory bstr = new bytes(len);
        uint256 k = len - 1;
        while (_i != 0) {
            bstr[k--] = bytes1(uint8(48 + (_i % 10)));
            _i /= 10;
        }
        return string(bstr);
    }
}<|MERGE_RESOLUTION|>--- conflicted
+++ resolved
@@ -219,7 +219,6 @@
         issuePins[_issueId] += _amount;
     }
 
-<<<<<<< HEAD
     function twitterPost(
         address _oracle,
         string memory _issueId
@@ -268,56 +267,6 @@
         pendingTwitterPostsIssueIds[postRequestId] = pendingTwitterPostsIssueIds[_requestId];
         delete pendingTwitterPostsIssueIds[_requestId];
     }
-=======
-    // function twitterPost(
-    //     address _oracle,
-    //     string memory _issueId
-    // ) internal oracleHandlesJob(_oracle, 'twitterPost') returns(bytes32 requestId) {
-    //     (bytes32 jobId, uint256 jobFee) = oracleStorage.getOracleJob(_oracle, 'twitterPost');
-    //     Chainlink.Request memory request =
-    //         buildChainlinkRequest(
-    //             jobId,
-    //             address(this),
-    //             this.twitterPostConfirm.selector
-    //         );
-    //     request.add('issueId', _issueId);
-    //     request.addUint('amount', issueDepositsAmountByIssueId[_issueId]);
-    //     requestId = sendChainlinkRequestTo(_oracle, request, jobFee);
-    // }
-
-    // function twitterPostConfirm(bytes32 _requestId, bytes32 _tweetId)
-    //     public
-    //     recordChainlinkFulfillment(_requestId)
-    // {
-    //     emit TwitterPostEvent(pendingTwitterPostsIssueIds[_requestId], _tweetId);
-    // }
-
-    // function updateTwitterFollowersAndPost(
-    //     address _oracle,
-    //     string memory _issueId
-    // ) public oracleHandlesJob(_oracle, 'twitterFollowers') returns(bytes32 requestId) {
-    //     (bytes32 jobId, uint256 jobFee) = oracleStorage.getOracleJob(_oracle, 'twitterFollowers');
-    //     Chainlink.Request memory request =
-    //         buildChainlinkRequest(
-    //             jobId,
-    //             address(this),
-    //             this.updateTwitterFollowersConfirm.selector
-    //         );
-    //     request.add('accountId', twitterAccountId);
-    //     requestId = sendChainlinkRequestTo(_oracle, request, jobFee);
-    //     pendingTwitterPostsIssueIds[requestId] = _issueId;
-    // }
-
-    // function updateTwitterFollowersConfirm(bytes32 _requestId, uint256 _followers)
-    //     public
-    //     recordChainlinkFulfillment(_requestId)
-    // {
-    //     twitterFollowers = _followers;
-    //     bytes32 postRequestId = twitterPost(msg.sender, pendingTwitterPostsIssueIds[_requestId]);
-    //     pendingTwitterPostsIssueIds[postRequestId] = pendingTwitterPostsIssueIds[_requestId];
-    //     delete pendingTwitterPostsIssueIds[_requestId];
-    // }
->>>>>>> fa477834
 
 
 
@@ -424,23 +373,12 @@
         public
         recordChainlinkFulfillment(_requestId)
     {
-<<<<<<< HEAD
         uint256 payoutAmt = issueDepositStorage.confirmWithdrawIssueDeposit(issueWithdrawRequests[_requestId].payoutAddress, issueWithdrawRequests[_requestId].issueId);
-        awardGovernanceTokens(issueWithdrawRequests[_requestId].payoutAddress, payoutAmt, issueDepositStorage.govTokenByIssueId(issueWithdrawRequests[_requestId].issueId));
+        awardGovernanceTokens(
+            issueWithdrawRequests[_requestId].payoutAddress, 
+            // payoutAmt, 
+            issueDepositStorage.govTokenByIssueId(issueWithdrawRequests[_requestId].issueId));
         emit WithdrawIssueDepositEvent(issueWithdrawRequests[_requestId].issueId, issueWithdrawRequests[_requestId].payoutAddress, payoutAmt);
-=======
-        require(issueWithdrawRequests[_requestId].payoutAddress != address(0) );
-        address payoutAddr = issueWithdrawRequests[_requestId].payoutAddress;
-        uint256 payoutAmt = issueDepositsAmountByIssueId[issueWithdrawRequests[_requestId].issueId];
-        issueDepositsAmountByIssueId[issueWithdrawRequests[_requestId].issueId] = 0;
-        issueStatusByIssueId[issueWithdrawRequests[_requestId].issueId] = IssueStatus.CLAIMED;
-        awardGovernanceTokens(
-            payoutAddr,
-            // payoutAmt,
-            govTokenByIssueId[issueWithdrawRequests[_requestId].issueId]
-        );
-        emit WithdrawIssueDepositEvent(issueWithdrawRequests[_requestId].issueId, payoutAddr, payoutAmt);
->>>>>>> fa477834
         delete issueWithdrawRequests[_requestId];
     }
 
