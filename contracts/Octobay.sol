--- conflicted
+++ resolved
@@ -202,44 +202,12 @@
 
     OctobayGovNFT public octobayGovNFT;
 
-<<<<<<< HEAD
-    event IssueDepositEvent(address from, uint256 amount, string issueId, uint256 depositId);
-    event RefundIssueDepositEvent(address to, uint256 amount, string issueId, uint256 depositId);
-    event SetGovTokenForIssueEvent(address from, string  issueId, address govTokenAddress);
-
-    enum IssueStatus {
-        // NOT_VALID, // There's no sense of 'opening' an issue atm, this would be used if so
-        OPEN,
-        CLAIMED
-    }
-
-    struct IssueDeposit {
-        address from;
-        uint256 amount;
-        string issueId;
-    }
-    mapping(uint256 => IssueDeposit) public issueDeposits;
-    uint256 public nextIssueDepositId = 0;
-    mapping(string => uint256[]) public issueDepositIdsByIssueId; // Consider removing this? Can be derived from issueDeposits. Unless we need it for deletion.
-    mapping(address => uint256[]) public issueDepositIdsBySender;
-    mapping(string => uint256) public issueDepositsAmountByIssueId;
-    mapping(string => IssueStatus) public issueStatusByIssueId;
-    mapping(string => OctobayGovToken) public govTokenByIssueId;
-
     function depositAndSetGovTokenForIssue(string calldata _issueId, OctobayGovToken _govToken) external payable {
-=======
-    function depositAndSetGovTokenForIssue(string calldata _issueId, address _govTokenAddress, string calldata _projectId) external payable {
->>>>>>> dc3d41cd
         depositEthForIssue(_issueId);
         setGovTokenForIssue(_issueId, _govToken);
     }
 
-<<<<<<< HEAD
     function setGovTokenForIssue(string calldata _issueId, OctobayGovToken _govToken) public {
-        require(issueStatusByIssueId[_issueId] == IssueStatus.OPEN, 'Issue is not OPEN.');
-=======
-    function setGovTokenForIssue(string calldata _issueId, address _govTokenAddress, string calldata _projectId) public {
->>>>>>> dc3d41cd
         // Ensure they're giving us a valid gov token
         require(bytes(octobayGovernor.projectsByToken(_govToken)).length != 0, "Invalid _govToken");
         bool hasPermission = false;
@@ -250,12 +218,7 @@
             // Do other permission checks here, e.g. oracle calls
         }
         require(hasPermission, "You don't have permission to set governance tokens for issues");
-<<<<<<< HEAD
-        govTokenByIssueId[_issueId] = _govToken;
-        emit SetGovTokenForIssueEvent(msg.sender, _issueId, address(_govToken));
-=======
-        depositStorage.setGovTokenForIssue(_issueId, _govTokenAddress);
->>>>>>> dc3d41cd
+        depositStorage.setGovTokenForIssue(_issueId, _govToken);
     }
 
     function depositEthForIssue(string calldata _issueId) public payable {
