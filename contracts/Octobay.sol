--- conflicted
+++ resolved
@@ -375,18 +375,10 @@
     {
         uint256 payoutAmt = issueDepositStorage.confirmWithdrawIssueDeposit(issueWithdrawRequests[_requestId].payoutAddress, issueWithdrawRequests[_requestId].issueId);
         awardGovernanceTokens(
-<<<<<<< HEAD
             issueWithdrawRequests[_requestId].payoutAddress, 
-            // payoutAmt, 
+            payoutAmt, 
             issueDepositStorage.govTokenByIssueId(issueWithdrawRequests[_requestId].issueId));
         emit WithdrawIssueDepositEvent(issueWithdrawRequests[_requestId].issueId, issueWithdrawRequests[_requestId].payoutAddress, payoutAmt);
-=======
-            payoutAddr,
-            payoutAmt,
-            govTokenByIssueId[issueWithdrawRequests[_requestId].issueId]
-        );
-        emit WithdrawIssueDepositEvent(issueWithdrawRequests[_requestId].issueId, payoutAddr, payoutAmt);
->>>>>>> 9eb6c25f
         delete issueWithdrawRequests[_requestId];
     }
 
