const hre = require('hardhat');
const fs = require('fs');
const path = require('path');
require('dotenv').config({ path: path.resolve(__dirname, '../.env.contracts') });

async function verifyContracts() {
	console.log('\n------------------------------------------');
	console.log(`VERIFYING OPENQ CONTRACTS on ${hre.network.name.toUpperCase()}`);
	console.log('------------------------------------------');

	try {
		console.log('Verifying OpenQProxy');
		await hre.run('verify:verify', {
			address: process.env.OPENQ_PROXY_ADDRESS,
			constructorArguments: [
				process.env.OPENQ_IMPLEMENTATION_ADDRESS,
				[]
			],
			contract: 'contracts/OpenQ/Proxy/OpenQProxy.sol:OpenQProxy'
		});
	} catch (error) {
		console.log(error);
	}

	try {
		console.log('\nVerifying OpenQV1');
		await hre.run('verify:verify', {
			address: process.env.OPENQ_IMPLEMENTATION_ADDRESS,
		});
	} catch (error) {
		console.log(error);
	}

	try {
		console.log('\nVerifying ClaimManager');
		await hre.run('verify:verify', {
			address: process.env.CLAIM_MANAGER_IMPLEMENTATION_ADDRESS,
		});
	} catch (error) {
		console.log(error);
	}

	try {
		console.log('\nVerifying DepositManager');
		await hre.run('verify:verify', {
			address: process.env.DEPOSIT_MANAGER_IMPLEMENTATION_ADDRESS,
		});
	} catch (error) {
		console.log(error);
	}

	try {
		console.log('\nVerifying AtomicBountyV1');
		await hre.run('verify:verify', {
			address: process.env.ATOMIC_BOUNTY_IMPLEMENTATION,
		});
	} catch (error) {
		console.log(error);
	}

	try {
		console.log('\nVerifying OngoingBountyV1');
		await hre.run('verify:verify', {
			address: process.env.ONGOING_BOUNTY_IMPLEMENTATION,
		});
	} catch (error) {
		console.log(error);
	}

	try {
		console.log('\nVerifying TieredPercentageBountyV1');
		await hre.run('verify:verify', {
			address: process.env.TIERED_FIXED_BOUNTY_IMPLEMENTATION,
		});
	} catch (error) {
		console.log(error);
	}

	try {
		console.log('\nVerifying TieredFixedBountyV1');
		await hre.run('verify:verify', {
			address: process.env.TIERED_FIXED_BOUNTY_IMPLEMENTATION,
		});
	} catch (error) {
		console.log(error);
	}

	try {
		console.log('\nVerifying AtomicBountyBeacon');
		await hre.run('verify:verify', {
			address: process.env.ATOMIC_BOUNTY_BEACON_ADDRESS,
			constructorArguments: [
				process.env.ATOMIC_BOUNTY_IMPLEMENTATION
			],
			contract: 'contracts/Bounty/Proxy/BountyBeacon.sol:BountyBeacon'
		});
	} catch (error) {
		console.log(error);
	}

	try {
		console.log('\nVerifying OngoingBountyBeacon');
		await hre.run('verify:verify', {
			address: process.env.ONGOING_BOUNTY_BEACON_ADDRESS,
			constructorArguments: [
				process.env.ONGOING_BOUNTY_IMPLEMENTATION
			],
			contract: 'contracts/Bounty/Proxy/BountyBeacon.sol:BountyBeacon'
		});
	} catch (error) {
		console.log(error);
	}

	try {
		console.log('\nVerifying TieredPercentageBountyBeacon');
		await hre.run('verify:verify', {
			address: process.env.TIERED_PERCENTAGE_BOUNTY_BEACON_ADDRESS,
			constructorArguments: [
				process.env.TIERED_PERCENTAGE_BOUNTY_IMPLEMENTATION
			],
			contract: 'contracts/Bounty/Proxy/BountyBeacon.sol:BountyBeacon'
		});
	} catch (error) {
		console.log(error);
	}

	try {
		console.log('\nVerifying TieredFixedBountyBeacon');
		await hre.run('verify:verify', {
			address: process.env.TIERED_FIXED_BOUNTY_BEACON_ADDRESS,
			constructorArguments: [
				process.env.TIERED_FIXED_BOUNTY_IMPLEMENTATION
			],
			contract: 'contracts/Bounty/Proxy/BountyBeacon.sol:BountyBeacon'
		});
	} catch (error) {
		console.log(error);
	}

	try {
		console.log('\nVerifying BountyFactory');
		await hre.run('verify:verify', {
			address: process.env.OPENQ_BOUNTY_FACTORY_ADDRESS,
			constructorArguments: [
				process.env.OPENQ_PROXY_ADDRESS,
				process.env.ATOMIC_BOUNTY_BEACON_ADDRESS,
<<<<<<< HEAD
				process.env.ONGOING_BOUNTY_BEACON_ADDRESS,
				process.env.TIERED_PERCENTAGE_BOUNTY_BEACON_ADDRESS,
=======
>>>>>>> 4dd4a4cd
				process.env.TIERED_FIXED_BOUNTY_BEACON_ADDRESS
			]
		});
	} catch (error) {
		console.log(error);
	}

	try {
		console.log('\nVerifying OpenQTokenWhitelist');
		await hre.run('verify:verify', {
			address: process.env.OPENQ_TOKEN_WHITELIST_ADDRESS,
			constructorArguments: [
				5
			]
		});
	} catch (error) {
		console.log(error);
	}

}

async function main() {
	await verifyContracts();
}

main()
	.then(() => process.exit(0))
	.catch((error) => {
		console.error(error);
		process.exit(1);
	});

module.exports = verifyContracts;<|MERGE_RESOLUTION|>--- conflicted
+++ resolved
@@ -144,11 +144,6 @@
 			constructorArguments: [
 				process.env.OPENQ_PROXY_ADDRESS,
 				process.env.ATOMIC_BOUNTY_BEACON_ADDRESS,
-<<<<<<< HEAD
-				process.env.ONGOING_BOUNTY_BEACON_ADDRESS,
-				process.env.TIERED_PERCENTAGE_BOUNTY_BEACON_ADDRESS,
-=======
->>>>>>> 4dd4a4cd
 				process.env.TIERED_FIXED_BOUNTY_BEACON_ADDRESS
 			]
 		});
